from core.bus.bus import Bus
from core.bus.engine.battery import Battery
from core.bus.engine.electrical_engine import ElectricalEngine
from core.bus.engine.fuel_engine import FuelEngine
from core.bus.fuel import Fuel
from core.emissions import Emissions

# Crear una instancia de Fuel
# fuel_instance = Fuel(fuel_type="diesel")

# Crear una instancia de Engine con el fuel
<<<<<<< HEAD
engine_instance = Engine(
    engine_type="combustion",  # Puede ser 'combustion' o 'electric'
    fuel=fuel_instance,
    max_power=300,  # kW
    efficiency=0.35,  # 0 a 1
=======
# engine_instance = FuelEngine(
#     fuel=fuel_instance,
#     max_power=200,  # kW
#     efficiency=0.35,  # 0 a 1
# )

# Crear instancia de Battery
battery_instance = Battery(
    initial_capacity_ah=1225,
    voltage_v=400,
    max_cycles=3000,
    initial_soc_percent=100,
    min_state_of_health=80,
)

engine_instance = ElectricalEngine(
    max_power=240,
    efficiency=92,
    battery=battery_instance,
>>>>>>> bc1a2d9d
)

# Crear una instancia de Bus con el motor
bus_instance = Bus(
    mass=18000,
    drag_coefficient=0.8,
    frontal_area=13.0,
    rolling_resistance_coefficient=0.01,
    engine=engine_instance,
)

# Crear una instancia de Emissions con el estándar EURO deseado
emissions_instance = Emissions(euro_standard="EURO_6")<|MERGE_RESOLUTION|>--- conflicted
+++ resolved
@@ -9,13 +9,6 @@
 # fuel_instance = Fuel(fuel_type="diesel")
 
 # Crear una instancia de Engine con el fuel
-<<<<<<< HEAD
-engine_instance = Engine(
-    engine_type="combustion",  # Puede ser 'combustion' o 'electric'
-    fuel=fuel_instance,
-    max_power=300,  # kW
-    efficiency=0.35,  # 0 a 1
-=======
 # engine_instance = FuelEngine(
 #     fuel=fuel_instance,
 #     max_power=200,  # kW
@@ -35,7 +28,6 @@
     max_power=240,
     efficiency=92,
     battery=battery_instance,
->>>>>>> bc1a2d9d
 )
 
 # Crear una instancia de Bus con el motor
