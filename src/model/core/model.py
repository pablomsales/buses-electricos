--- conflicted
+++ resolved
@@ -87,14 +87,14 @@
 
         Args:
             n_days (int): Number of days you want to simulate, default is 1. One day has 16 iterations (routes).
-        
+
         Returns:
             A dictionary with the results of the simulation.
         """
         if self.bus.engine.electric:
-            self._run_electric(n_iters=n_days*16)
+            self._run_electric(n_iters=n_days * 16)
         else:
-            self._run_combustion(n_iters=n_days*16)
+            self._run_combustion(n_iters=n_days * 16)
 
     def _run_electric(self, n_iters):
         power = self._get_param_by_charging_point_id(
@@ -105,18 +105,11 @@
             f"{self.charging_point_id}", "distance_km"
         )
 
-<<<<<<< HEAD
         # Inicializar tiempo
         time_to_charging_point_s = self._get_param_by_charging_point_id(
             f"{self.charging_point_id}", "time_min"
         )
         time_to_charging_point_s *= 60  # convertimos a segundos
-=======
-        # Inicializar tiempo y convertimos a segundos
-        time_to_charging_point_s = self._get_param_by_charging_point_id(
-            f"{self.charging_point_id}", "time_min"
-        ) * 60
->>>>>>> 24f29485
 
         route_length_km = self.route.length_km
 
@@ -175,12 +168,7 @@
         # Configurar el tiempo final de disponibilidad
         availability_time_s -= unavailability_time_s
 
-<<<<<<< HEAD
-        total_cost = self.cost_calculator.calculate_total_cost(consumption)
-        total_time_below_min_soc = self.bus.get_total_time_below_min_soc()
-=======
         bus_cost, consumption_cost = self.cost_calculator.calculate_costs(consumption)
->>>>>>> 24f29485
 
         # Guardar los resultados finales en un archivo CSV
         with open(
@@ -198,16 +186,12 @@
                     "PM_g",
                     "CO2_g",
                     "battery_degradation_%",
-<<<<<<< HEAD
-                    "total_cost",
-                    "total_time_below_min_soc",
-=======
                     "bus_cost",
                     "consumption_cost",
                     "availability_time_s",
                     "unavailability_time_s",
                     "n_buses"
->>>>>>> 24f29485
+                    "total_time_below_min_soc",
                 ]
             )
             writer.writerow(
@@ -219,16 +203,12 @@
                     emissions["PM"],
                     emissions["CO2"],
                     battery_degradation,
-<<<<<<< HEAD
-                    total_cost,
-                    total_time_below_min_soc,
-=======
                     bus_cost,
                     consumption_cost,
                     availability_time_s,
                     unavailability_time_s,
                     n_buses
->>>>>>> 24f29485
+                    total_time_below_min_soc,
                 ]
             )
 
@@ -240,16 +220,12 @@
             "PM": emissions["PM"],
             "CO2": emissions["CO2"],
             "battery_degradation": battery_degradation,
-<<<<<<< HEAD
-            "total_cost": total_cost,
-            "total_time_below_min_soc": total_time_below_min_soc,
-=======
             "bus_cost": bus_cost,
             "consumption_cost": consumption_cost,
             "availability_time_s": availability_time_s,
             "unavailability_time_s": unavailability_time_s,
             "n_buses": n_buses
->>>>>>> 24f29485
+            "total_time_below_min_soc": total_time_below_min_soc,
         }
 
     def _run_combustion(self, n_iters):
