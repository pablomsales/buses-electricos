<<<<<<< HEAD
from config import DATA, DAYS, ELECTRIC, NAME
=======
"""
Proyecto: Optimización de Rutas y Análisis de Sostenibilidad en Autobuses Eléctricos Urbanos

Autores:

- Chakhoyan Grigoryan, Razmik
  Correo: chakhoyanrazmik@gmail.com
  LinkedIn: https://www.linkedin.com/in/chakhoyanrazmik

- Menéndez Sales, Pablo
  Correo: pablomenendezsales@ejemplo.com
  LinkedIn: https://www.linkedin.com/in/pablo-m-sales

Fecha de creación: 12/07/2024
Última modificación: 09/09/2024
"""

import os

from config import PROJECT_ROOT
>>>>>>> e135dc78
from core.model import Model
from core.model_config import ModelConfig


def main():
    """
    Función principal para ejecutar la simulación del modelo.

    - Configura los parámetros del modelo en función de si es eléctrico o no.
    - Crea una instancia del modelo con la configuración proporcionada.
    - Ejecuta el modelo durante el número de días especificado.
    """
<<<<<<< HEAD
=======
    name = "linea_d2_simulation"

    data = os.path.join(PROJECT_ROOT, "data", "line_data", "line_data_simulation.csv")

    ELECTRIC = True

    days = 1
>>>>>>> e135dc78

    if ELECTRIC:
        model_config = ModelConfig(
            electric=ELECTRIC,
            name=NAME,
            filepath=DATA,
            simulation=True,
            charging_point_id=1,
            min_battery_charge=20,
            max_battery_charge=80,
            initial_capacity_kWh=98 * 4,  # se opta por expresarlo como múltiplos de 98
            engine_max_power=230,  # kW
            bus_mass=15000,  # masa sin contar la batería
        )

    else:
        model_config = ModelConfig(
            electric=ELECTRIC,
            name=NAME,
            filepath=DATA,
            simulation=True,
            engine_max_power=230,  # kW
            bus_mass=18000,  # masa total del bus, para hacer comparaciones justas con el bus eléctrico, poner una masa ligeramente mayor (1500-3000 kg)
        )

    model = Model(config=model_config)

    model.run(n_days=DAYS)


if __name__ == "__main__":
    main()<|MERGE_RESOLUTION|>--- conflicted
+++ resolved
@@ -1,6 +1,3 @@
-<<<<<<< HEAD
-from config import DATA, DAYS, ELECTRIC, NAME
-=======
 """
 Proyecto: Optimización de Rutas y Análisis de Sostenibilidad en Autobuses Eléctricos Urbanos
 
@@ -18,10 +15,7 @@
 Última modificación: 09/09/2024
 """
 
-import os
-
-from config import PROJECT_ROOT
->>>>>>> e135dc78
+from config import DATA, DAYS, ELECTRIC, NAME
 from core.model import Model
 from core.model_config import ModelConfig
 
@@ -34,16 +28,6 @@
     - Crea una instancia del modelo con la configuración proporcionada.
     - Ejecuta el modelo durante el número de días especificado.
     """
-<<<<<<< HEAD
-=======
-    name = "linea_d2_simulation"
-
-    data = os.path.join(PROJECT_ROOT, "data", "line_data", "line_data_simulation.csv")
-
-    ELECTRIC = True
-
-    days = 1
->>>>>>> e135dc78
 
     if ELECTRIC:
         model_config = ModelConfig(
