import folium
import matplotlib.pyplot as plt
import numpy as np
import pandas as pd

from section import Section


class Route:

    def __init__(self, filepath=None):
        if filepath:
            self._data = self._load_data(filepath)
            self.sections = self._process_sections(self._data)
        else:
            raise ValueError(
                "No file path provided. Please provide a file path to load data."
            )

    def _load_data(self, filepath: str):
        if filepath.endswith(".csv"):
            data = self._process_csv(filepath)
        elif filepath.endswith(".gpx"):
            data = self._process_gpx(filepath)
        else:
            raise ValueError(
                "Unsupported file format. Only .csv and .gpx are supported."
            )
        return data

    def _process_csv(self, filepath):
        df = pd.read_csv(filepath)
        df = df.iloc[:, [2, 3, 4, 6, 8, 9]]
        df.columns = ["time", "latitude", "longitude", "altitude", "distance", "speed"]
        if df.iloc[0]["time"] == 0:
            first_non_zero_index = df[df["time"] != 0].index[0]
            df = df.iloc[first_non_zero_index - 1 :]
        return df

    def _process_sections(self, df: pd.DataFrame):
        sections = []
        for i in range(df.shape[0] - 1):
            start_section = df.iloc[i, :]
            end_section = df.iloc[i + 1, :]

            start_time = start_section["time"]
            end_time = end_section["time"]
            timestamps = (start_time, end_time)

            start_speed = start_section["speed"]
            end_speed = end_section["speed"]
            speeds = (start_speed, end_speed)

            start_coord = (
                start_section["latitude"],
                start_section["longitude"],
                start_section["altitude"],
            )
            end_coord = (
                end_section["latitude"],
                end_section["longitude"],
                end_section["altitude"],
            )
            coordinates = (start_coord, end_coord)

            section = Section(coordinates, speeds, timestamps)
            sections.append(section)
        return sections

    def plot(self):
        """
        Plots the route in 3D using matplotlib
        """
        pass

    def plot_map(self, output_file="mapa_secciones.html"):
        """
        Plots the route on an interactive map using folium.
        """
        # Create a folium map centered on the first coordinate
        if not self.sections:
            raise ValueError("No sections available to plot on the map.")

        start_coords = self.sections[0].start_coordinates
        mapa = folium.Map(location=[start_coords[0], start_coords[1]], zoom_start=14)

        # Add lines to the map
        for section in self.sections:
            start_coords = section.start_coordinates
            end_coords = section.end_coordinates
<<<<<<< HEAD
            folium.Marker(
                location=[start_coords[0], start_coords[1]],
                popup=f"Start Time: {section._timestamps[0]} sec<br>Speed: {section._speeds[0]} km/h",
                tooltip=f"Lat: {start_coords[0]}, Lon: {start_coords[1]}",
            ).add_to(mapa)
            folium.Marker(
                location=[end_coords[0], end_coords[1]],
                popup=f"End Time: {section._timestamps[1]} sec<br>Speed: {section._speeds[1]} km/h",
                tooltip=f"Lat: {end_coords[0]}, Lon: {end_coords[1]}",
            ).add_to(mapa)
            folium.PolyLine(
                locations=[
                    [start_coords[0], start_coords[1]],
                    [end_coords[0], end_coords[1]],
                ],
                color="blue",
=======
            folium.PolyLine(
                locations=[[start_coords[0], start_coords[1]], [end_coords[0], end_coords[1]]],
                color="blue",
                weight=2.5,
                opacity=1
>>>>>>> b5f3c7b8
            ).add_to(mapa)

        # Save the map to an HTML file
        mapa.save(output_file)
        print(f"Map saved to {output_file}")<|MERGE_RESOLUTION|>--- conflicted
+++ resolved
@@ -88,30 +88,14 @@
         for section in self.sections:
             start_coords = section.start_coordinates
             end_coords = section.end_coordinates
-<<<<<<< HEAD
-            folium.Marker(
-                location=[start_coords[0], start_coords[1]],
-                popup=f"Start Time: {section._timestamps[0]} sec<br>Speed: {section._speeds[0]} km/h",
-                tooltip=f"Lat: {start_coords[0]}, Lon: {start_coords[1]}",
-            ).add_to(mapa)
-            folium.Marker(
-                location=[end_coords[0], end_coords[1]],
-                popup=f"End Time: {section._timestamps[1]} sec<br>Speed: {section._speeds[1]} km/h",
-                tooltip=f"Lat: {end_coords[0]}, Lon: {end_coords[1]}",
-            ).add_to(mapa)
             folium.PolyLine(
                 locations=[
                     [start_coords[0], start_coords[1]],
                     [end_coords[0], end_coords[1]],
                 ],
                 color="blue",
-=======
-            folium.PolyLine(
-                locations=[[start_coords[0], start_coords[1]], [end_coords[0], end_coords[1]]],
-                color="blue",
                 weight=2.5,
-                opacity=1
->>>>>>> b5f3c7b8
+                opacity=1,
             ).add_to(mapa)
 
         # Save the map to an HTML file
